
from gym.envs.registration import registry, register, make, spec

# Control environment
register(
    id='STEDsum-v0',
    entry_point='gym_sted.envs:STEDEnv',
    max_episode_steps=10,
    kwargs={
        "reward_calculator" : "SumRewardCalculator"
    }
)

register(
    id='STEDmultiply-v0',
    entry_point='gym_sted.envs:STEDEnv',
    max_episode_steps=10,
    kwargs={
        "reward_calculator" : "MultiplyRewardCalculator"
    }
)

register(
    id='STEDbounded-v0',
    entry_point='gym_sted.envs:STEDEnv',
    max_episode_steps=10,
    kwargs={
        "reward_calculator" : "BoundedRewardCalculator"
    }
)

register(
    id='STEDbounded-v1',
    entry_point='gym_sted.envs:STEDEnv',
    max_episode_steps=10,
    kwargs={
        "reward_calculator" : "BoundedRewardCalculator",
        "actions" : ["p_sted", "p_ex", "pdt"]
    }
)

# Ranking environment
register(
    id="STEDranking-easy-v0",
    entry_point="gym_sted.envs:rankSTEDSingleObjectiveEnv",
    max_episode_steps=10,
    kwargs={
        "reward_calculator" : "MultiplyRewardCalculator",
        "actions" : ["p_sted"]
    }
)

register(
    id="STEDranking-easy-v1",
    entry_point="gym_sted.envs:rankSTEDSingleObjectiveEnv",
    max_episode_steps=10,
    kwargs={
        "reward_calculator" : "MultiplyRewardCalculator",
        "actions" : ["p_sted", "p_ex", "pdt"]
    }
)

register(
    id="STEDranking-hard-v0",
    entry_point="gym_sted.envs:rankSTEDSingleObjectiveEnv",
    max_episode_steps=10,
    kwargs={
        "reward_calculator" : "BoundedRewardCalculator",
        "actions" : ["p_sted"]
    }
)

register(
    id="STEDranking-hard-v1",
    entry_point="gym_sted.envs:rankSTEDSingleObjectiveEnv",
    max_episode_steps=10,
    kwargs={
        "reward_calculator" : "BoundedRewardCalculator",
        "actions" : ["p_sted", "p_ex", "pdt"]
    }
)

register(
    id="MOSTEDRankingWithArticulation-easy-v0",
    entry_point="gym_sted.envs:rankSTEDMultiObjectivesWithArticulationEnv",
    max_episode_steps=10,
    kwargs={
        "actions" : ["p_sted"],
        "bleach_sampling" : "constant"
    }
)

register(
    id="MOSTEDRankingWithArticulation-easy-v1",
    entry_point="gym_sted.envs:rankSTEDMultiObjectivesWithArticulationEnv",
    max_episode_steps=10,
    kwargs={
        "actions" : ["p_sted", "p_ex", "pdt"],
        "bleach_sampling" : "constant"
    }
)

register(
    id="MOSTEDRankingWithArticulation-easy-v2",
    entry_point="gym_sted.envs:rankSTEDMultiObjectivesWithArticulationEnv",
    max_episode_steps=10,
    kwargs={
        "actions" : ["p_sted", "p_ex", "pdt"],
        "bleach_sampling" : "constant",
        "select_final" : False
    }
)

register(
    id="MOSTEDRankingWithArticulation-easy-v3",
    entry_point="gym_sted.envs:rankSTEDMultiObjectivesWithArticulationEnv",
    max_episode_steps=10,
    kwargs={
        "actions" : ["p_sted", "p_ex", "pdt"],
        "bleach_sampling" : "constant",
        "select_final" : False,
        "scale_rank_reward" : True
    }
)

register(
    id="MOSTEDRankingWithArticulation-easy-v4",
    entry_point="gym_sted.envs:rankSTEDMultiObjectivesWithArticulationEnv",
    max_episode_steps=10,
    kwargs={
        "actions" : ["p_sted", "p_ex", "pdt"],
        "bleach_sampling" : "constant",
        "select_final" : False,
        "scale_rank_reward" : False,
        "scale_nanodomain_reward" : 1.
    }
)

register(
    id="MOSTEDRankingWithArticulation-hard-v0",
    entry_point="gym_sted.envs:rankSTEDMultiObjectivesWithArticulationEnv",
    max_episode_steps=10,
    kwargs={
        "actions" : ["p_sted"],
        "bleach_sampling" : "normal"
    }
)

register(
    id="MOSTEDRankingWithArticulation-hard-v1",
    entry_point="gym_sted.envs:rankSTEDMultiObjectivesWithArticulationEnv",
    max_episode_steps=10,
    kwargs={
        "actions" : ["p_sted", "p_ex", "pdt"],
        "bleach_sampling" : "normal",
        "scale_rank_reward" : False
    }
)

register(
    id="MOSTEDRankingWithArticulation-hard-v2",
    entry_point="gym_sted.envs:rankSTEDMultiObjectivesWithArticulationEnv",
    max_episode_steps=10,
    kwargs={
        "actions" : ["p_sted", "p_ex", "pdt"],
        "bleach_sampling" : "normal",
        "select_final" : False,
        "scale_rank_reward" : False
    }
)

register(
    id="MOSTEDRankingWithArticulation-hard-v3",
    entry_point="gym_sted.envs:rankSTEDMultiObjectivesWithArticulationEnv",
    max_episode_steps=10,
    kwargs={
        "actions" : ["p_sted", "p_ex", "pdt"],
        "bleach_sampling" : "normal",
        "select_final" : False,
        "scale_rank_reward" : True
    }
)

register(
    id="MOSTEDRankingWithArticulation-hard-v4",
    entry_point="gym_sted.envs:rankSTEDMultiObjectivesWithArticulationEnv",
    max_episode_steps=10,
    kwargs={
        "actions" : ["p_sted", "p_ex", "pdt"],
        "bleach_sampling" : "normal",
        "select_final" : False,
        "scale_rank_reward" : False,
        "scale_nanodomain_reward" : 1.,
    }
)

register(
    id="MOSTEDRanking-easy-v0",
    entry_point="gym_sted.envs:rankSTEDMultiObjectivesEnv",
    max_episode_steps=10,
    kwargs={
        "actions" : ["p_sted", "p_ex", "pdt"],
        "bleach_sampling" : "constant",
        "scale_nanodomain_reward" : 1.,
    }
)

register(
    id="MOSTEDRanking-mid-v0",
    entry_point="gym_sted.envs:rankSTEDMultiObjectivesEnv",
    max_episode_steps=10,
    kwargs={
        "actions" : ["p_sted", "p_ex", "pdt"],
        "bleach_sampling" : "choice",
        "scale_nanodomain_reward" : 1.,
    }
)

register(
    id="MOSTEDRanking-hard-v0",
    entry_point="gym_sted.envs:rankSTEDMultiObjectivesEnv",
    max_episode_steps=10,
    kwargs={
        "actions" : ["p_sted", "p_ex", "pdt"],
        "bleach_sampling" : "normal",
        "scale_nanodomain_reward" : 1.,
    }
)

# Ranking environment recurrent
register(
    id="MOSTEDrankingWithArticulation-recurrent-easy-v0",
    entry_point="gym_sted.envs:rankSTEDRecurrentMultiObjectivesWithArticulationEnv",
    max_episode_steps=10,
    kwargs={
        "actions" : ["p_sted", "p_ex", "pdt"],
        "bleach_sampling" : "constant",
        "select_final" : False,
        "scale_rank_reward" : True
    }
)

register(
    id="MOSTEDrankingWithArticulation-recurrent-hard-v0",
    entry_point="gym_sted.envs:rankSTEDRecurrentMultiObjectivesWithArticulationEnv",
    max_episode_steps=10,
    kwargs={
        "actions" : ["p_sted", "p_ex", "pdt"],
        "bleach_sampling" : "normal",
        "select_final" : False,
        "scale_rank_reward" : True
    }
)

register(
    id="MOSTEDrankingWithArticulation-recurrent-easy-v1",
    entry_point="gym_sted.envs:rankSTEDRecurrentMultiObjectivesWithArticulationEnv",
    max_episode_steps=10,
    kwargs={
        "actions" : ["p_sted", "p_ex", "pdt"],
        "bleach_sampling" : "constant",
        "select_final" : False,
        "scale_rank_reward" : False,
        "scale_nanodomain_reward" : 1.
    }
)

register(
    id="MOSTEDrankingWithArticulation-recurrent-hard-v1",
    entry_point="gym_sted.envs:rankSTEDRecurrentMultiObjectivesWithArticulationEnv",
    max_episode_steps=10,
    kwargs={
        "actions" : ["p_sted", "p_ex", "pdt"],
        "bleach_sampling" : "normal",
        "select_final" : False,
        "scale_rank_reward" : False,
        "scale_nanodomain_reward" : 1.
    }
)

<<<<<<< HEAD
# Timed envs for exp 2
=======
register(
    id="MOSTEDRanking-recurrent-easy-v0",
    entry_point="gym_sted.envs:rankSTEDRecurrentMultiObjectivesEnv",
    max_episode_steps=10,
    kwargs={
        "actions" : ["p_sted", "p_ex", "pdt"],
        "bleach_sampling" : "constant",
        "scale_nanodomain_reward" : 1.,
    }
)

register(
    id="MOSTEDRanking-recurrent-mid-v0",
    entry_point="gym_sted.envs:rankSTEDRecurrentMultiObjectivesEnv",
    max_episode_steps=10,
    kwargs={
        "actions" : ["p_sted", "p_ex", "pdt"],
        "bleach_sampling" : "choice",
        "scale_nanodomain_reward" : 1.,
    }
)

register(
    id="MOSTEDRanking-recurrent-hard-v0",
    entry_point="gym_sted.envs:rankSTEDRecurrentMultiObjectivesEnv",
    max_episode_steps=10,
    kwargs={
        "actions" : ["p_sted", "p_ex", "pdt"],
        "bleach_sampling" : "normal",
        "scale_nanodomain_reward" : 1.,
    }
)

# Timed env for exp 2
>>>>>>> 29d25866
register(
    id="STEDtimed-exp-easy-v5",
    entry_point="gym_sted.envs:timedExpSTEDEnv",
    max_episode_steps=50,   # for exp_time_us=2000000 the max number of steps is 48, set to 50 in case
    kwargs={
        "reward_calculator": "NanodomainsRewardCalculator",
        "actions": ["pdt", "p_ex", "p_sted"],
        "bleach_sampling": "constant",
        "flash_mode": "exp"
    }
)

register(
    id="STEDtimed-exp-easy-noisy-v5",
    entry_point="gym_sted.envs:timedExpSTEDEnv",
    max_episode_steps=50,   # for exp_time_us=2000000 the max number of steps is 48, set to 50 in case
    kwargs={
        "reward_calculator": "NanodomainsRewardCalculator",
        "actions": ["pdt", "p_ex", "p_sted"],
        "bleach_sampling": "constant",
        "flash_mode": "exp",
        "detector_noise": 100
    }
)

register(
    id="STEDtimed-exp-hard-v5",
    entry_point="gym_sted.envs:timedExpSTEDEnv",
    max_episode_steps=50,   # for exp_time_us=2000000 the max number of steps is 48, set to 50 in case
    kwargs={
        "reward_calculator": "NanodomainsRewardCalculator",
        "actions": ["pdt", "p_ex", "p_sted"],
        "bleach_sampling": "normal",
        "flash_mode": "exp"
    }
)

register(
    id="STEDtimed-exp-hard-noisy-v5",
    entry_point="gym_sted.envs:timedExpSTEDEnv",
    max_episode_steps=50,   # for exp_time_us=2000000 the max number of steps is 48, set to 50 in case
    kwargs={
        "reward_calculator": "NanodomainsRewardCalculator",
        "actions": ["pdt", "p_ex", "p_sted"],
        "bleach_sampling": "normal",
        "flash_mode": "exp",
        "detector_noise": 100
    }
)

register(
    id="STEDtimed-sampled-easy-v5",
    entry_point="gym_sted.envs:timedExpSTEDEnv",
    max_episode_steps=50,   # for exp_time_us=2000000 the max number of steps is 48, set to 50 in case
    kwargs={
        "reward_calculator": "NanodomainsRewardCalculator",
        "actions": ["pdt", "p_ex", "p_sted"],
        "bleach_sampling": "constant",
        "flash_mode": "sampled"
    }
)

register(
    id="STEDtimed-sampled-easy-noisy-v5",
    entry_point="gym_sted.envs:timedExpSTEDEnv",
    max_episode_steps=50,   # for exp_time_us=2000000 the max number of steps is 48, set to 50 in case
    kwargs={
        "reward_calculator": "NanodomainsRewardCalculator",
        "actions": ["pdt", "p_ex", "p_sted"],
        "bleach_sampling": "constant",
        "flash_mode": "sampled",
        "detector_noise": 100
    }
)

register(
    id="STEDtimed-sampled-hard-v5",
    entry_point="gym_sted.envs:timedExpSTEDEnv",
    max_episode_steps=50,   # for exp_time_us=2000000 the max number of steps is 48, set to 50 in case
    kwargs={
        "reward_calculator": "NanodomainsRewardCalculator",
        "actions": ["pdt", "p_ex", "p_sted"],
        "bleach_sampling": "normal",
        "flash_mode": "sampled"
    }
)

register(
    id="STEDtimed-sampled-hard-noisy-v5",
    entry_point="gym_sted.envs:timedExpSTEDEnv",
    max_episode_steps=50,   # for exp_time_us=2000000 the max number of steps is 48, set to 50 in case
    kwargs={
        "reward_calculator": "NanodomainsRewardCalculator",
        "actions": ["pdt", "p_ex", "p_sted"],
        "bleach_sampling": "normal",
        "flash_mode": "sampled",
        "detector_noise": 100
    }
)

# Debug environment
register(
    id="STEDdebugResolutionSNR-v0",
    entry_point='gym_sted.envs:DebugResolutionSNRSTEDEnv',
    max_episode_steps=5
)

register(
    id='STEDdebugBleach-v0',
    entry_point='gym_sted.envs:DebugBleachSTEDEnv',
    max_episode_steps=3,
)

register(
    id='STEDdebugRecurrent-v0',
    entry_point='gym_sted.envs:DebugRankSTEDRecurrentMultiObjectivesEnv',
    max_episode_steps=10,
    kwargs={
        "actions" : ["p_sted", "p_ex", "pdt"],
        "bleach_sampling" : "normal",
        "select_final" : False,
        "scale_rank_reward" : False,
        "scale_nanodomain_reward" : 1.
    }
)


register(
    id='TimedSTEDdebugBleach-v0',
    entry_point='gym_sted.envs:DebugBleachSTEDTimedEnv',
    # does this correspond to the max number of steps in an episode? If so what is this value in my case?
    # for now the pdt is 100us for a 64x64 dmap, which means 409600 time steps per action, which means
    # the agent can complete 1 action and start another one before the episode is over
    max_episode_steps=20,   # for now the pdt is 100us for a 64x64 dmap, will not go over 13 acqs
)<|MERGE_RESOLUTION|>--- conflicted
+++ resolved
@@ -278,9 +278,6 @@
     }
 )
 
-<<<<<<< HEAD
-# Timed envs for exp 2
-=======
 register(
     id="MOSTEDRanking-recurrent-easy-v0",
     entry_point="gym_sted.envs:rankSTEDRecurrentMultiObjectivesEnv",
@@ -315,7 +312,6 @@
 )
 
 # Timed env for exp 2
->>>>>>> 29d25866
 register(
     id="STEDtimed-exp-easy-v5",
     entry_point="gym_sted.envs:timedExpSTEDEnv",
