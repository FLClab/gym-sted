--- conflicted
+++ resolved
@@ -7,13 +7,13 @@
 )
 
 register(
-<<<<<<< HEAD
     id="STEDdebugResolutionSNR-v0",
     entry_point='gym_sted.envs:DebugResolutionSNRSTEDEnv',
     max_episode_steps=3
-=======
+)
+
+register(
     id='STEDdebug-v0',
     entry_point='gym_sted.envs:DebugSTEDEnv',
     max_episode_steps=3,
->>>>>>> b2afa9a3
 )